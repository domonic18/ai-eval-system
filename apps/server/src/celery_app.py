--- conflicted
+++ resolved
@@ -10,14 +10,7 @@
     f"{settings.APP_NAME.lower().replace(' ', '_')}_tasks",
     broker=settings.celery_broker_url,
     backend=settings.celery_result_backend,
-<<<<<<< HEAD
-    include=[
-        "apps.server.src.tasks.eval_tasks",
-        "apps.server.src.tasks.celery_tasks"  # 添加celery_tasks模块确保execute_evaluation_task被注册
-    ]
-=======
     include=["tasks.task_eval"]  # 明确包含任务模块
->>>>>>> 143507a7
 )
 
 celery_app.conf.task_routes = {
@@ -30,46 +23,15 @@
     task_serializer="json",
     accept_content=["json"],
     result_serializer="json",
-<<<<<<< HEAD
-    
-    # 时区设置
-    timezone="Asia/Shanghai",
-    enable_utc=False,
-    
-=======
 
     # 时区设置
     timezone="Asia/Shanghai",
     enable_utc=False,
 
->>>>>>> 143507a7
     # 任务跟踪和事件设置
     task_track_started=True,
     worker_send_task_events=True,
     task_send_sent_event=True,
-<<<<<<< HEAD
-    
-    # 默认队列
-    task_default_queue='eval_tasks',
-    
-    # 限制并发任务数量为2
-    worker_concurrency=2,
-    
-    # 预取设置 - 限制worker预取的任务数量
-    worker_prefetch_multiplier=1,
-    
-    # 设置最大任务量，执行指定数量的任务后重启worker
-    worker_max_tasks_per_child=10
-)
-
-# 添加调试配置
-if settings.debug:
-    celery_app.conf.update(
-        # task_always_eager=True,  # 同步模式方便调试
-        task_eager_propagates=True,
-        worker_redirect_stdouts=False
-    )
-=======
 
     # 默认队列
     task_default_queue='eval_tasks',
@@ -97,5 +59,4 @@
 # 添加健康检查路由
 @celery_app.task(name="health_check")
 def health_check():
-    return {"status": "ok"}
->>>>>>> 143507a7
+    return {"status": "ok"}