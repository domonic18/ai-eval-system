import logging
import json
from sqlalchemy.orm import Session
from fastapi import Depends, WebSocket, WebSocketDisconnect
from fastapi import HTTPException, status
<<<<<<< HEAD
from fastapi.websockets import WebSocketState
from apps.server.src.tasks.task_manager import TaskManager
from apps.server.src.utils.resource_manager import ResourceManager
=======
from typing import Optional, Union, Iterator, Dict, Any, List, Tuple, Callable, cast
from models.eval import Evaluation, EvaluationStatus
from schemas.eval import EvaluationCreate, EvaluationResponse, EvaluationStatusResponse
from api.deps import get_db
from utils.db_utils import async_db_operation
from tasks.task_manager import TaskManager
from repositories.evaluation_repository import EvaluationRepository
from utils.redis_manager import RedisManager
from tasks.runners.runner import get_runner
# from utils.logger import get_logger
# from tasks.eval_tasks import run_evaluation_task

>>>>>>> 143507a7

# 日志配置
logger = logging.getLogger(__name__)

class EvaluationService:
    """评估服务类，处理评估任务的创建和状态查询"""
    
    def __init__(self):
        """初始化评估服务"""
        self.task_manager = TaskManager()
<<<<<<< HEAD
        self.redis_manager = RedisManager()
=======
>>>>>>> 143507a7
    
    async def create_evaluation_task(self, eval_data: EvaluationCreate, db: Union[Session, Iterator[Session]] = Depends(get_db)):
        """创建评估任务
        
        使用TaskManager创建并管理评估任务，支持队列和并发控制
<<<<<<< HEAD
        
        Args:
            eval_data: 评估数据
            db: 数据库会话
            
        Returns:
            dict: 创建结果
        """
        async with async_db_operation(db) as db_session:
            try:
                # 验证输入数据
                if not eval_data.model_name:
                    raise ValueError("模型名称不能为空")
                if not eval_data.dataset_name:
                    raise ValueError("数据集名称不能为空")
                
                # 解析模型配置
                model_configuration = {}
                if eval_data.model_configuration:
                    try:
                        if isinstance(eval_data.model_configuration, str):
                            model_configuration = json.loads(eval_data.model_configuration)
                        else:
                            model_configuration = eval_data.model_configuration
                    except json.JSONDecodeError:
                        model_configuration = {"config_error": "无效的 JSON 格式"}
                
                # 解析数据集配置
                dataset_configuration = {}
                if eval_data.dataset_configuration:
                    try:
                        if isinstance(eval_data.dataset_configuration, str):
                            dataset_configuration = json.loads(eval_data.dataset_configuration)
                        else:
                            dataset_configuration = eval_data.dataset_configuration
                    except json.JSONDecodeError:
                        dataset_configuration = {"config_error": "无效的 JSON 格式"}
                
                # 创建评估记录
                db_eval = await EvaluationRepository.create_evaluation_async(
                    db_session,
                    eval_data.model_name,
                    eval_data.dataset_name,
                    model_configuration,
                    dataset_configuration,
                    eval_data.eval_config or {}
                )
                
                # 使用任务管理器创建任务
                task_result = self.task_manager.create_task(db_eval.id, db_session)
                
                if task_result["success"]:
                    logger.info(f"评估任务创建成功 [eval_id={db_eval.id}, task_id={task_result['task_id']}]")
                    
                    # 构建返回对象
                    return EvaluationResponse(
                        id=db_eval.id,
                        model_name=db_eval.model_name,
                        dataset_name=db_eval.dataset_name,
                        status=db_eval.status,
                        created_at=db_eval.created_at,
                        updated_at=db_eval.updated_at,
                        task_id=task_result.get("task_id")
                    )
                else:
                    logger.error(f"评估任务创建失败 [eval_id={db_eval.id}]: {task_result['message']}")
                    raise Exception(task_result["message"])
            except Exception as e:
                logger.exception(f"创建评估任务异常: {str(e)}")
                raise Exception(f"创建评估任务异常: {str(e)}")

    async def legacy_create_evaluation_task(self, eval_data: EvaluationCreate, db: Union[Session, Iterator[Session]] = Depends(get_db)):
        """旧版的评估任务创建方法（保留作为备用）
=======
>>>>>>> 143507a7
        
        Args:
            eval_data: 评估数据
            db: 数据库会话
            
        Returns:
            dict: 创建结果
        """
        # 创建评估记录
        db_eval = await EvaluationRepository.create_evaluation_async(
            db,
            eval_data.model_name,
            eval_data.dataset_name,
            eval_data.model_configuration,
            eval_data.dataset_configuration,
            eval_data.eval_config or {}
        )
        
        # 使用TaskManager创建任务
        task_result = self.task_manager.create_task(db_eval.id, db)
        
        if not task_result["success"]:
            raise HTTPException(
                status_code=500,
                detail=task_result["message"]
            )
        
        return EvaluationResponse(
            id=db_eval.id,
            model_name=db_eval.model_name,
            dataset_name=db_eval.dataset_name,
            status=db_eval.status,
            created_at=db_eval.created_at,
            updated_at=db_eval.updated_at,
            task_id=task_result["task_id"]
        )

<<<<<<< HEAD
                # 使用存储库创建评估记录（异步）
                db_eval = await EvaluationRepository.create_evaluation_async(
                    db_session,
                    eval_data.model_name,
                    eval_data.dataset_name,
                    model_configuration,
                    dataset_configuration,
                    eval_data.eval_config or {}
                )
                
                # 启动 Celery 任务
                try:
                    # 使用run_evaluation函数创建Celery任务（异步包装）
                    task = await asyncio.to_thread(run_evaluation.delay, db_eval.id)
                    logger.info(f"启动评估任务 {db_eval.id}，Celery 任务 ID: {task.id}")
                    
                    # 异步更新任务ID
                    await EvaluationRepository.update_task_id_async(db_session, db_eval.id, task.id)
                    
                    # 异步获取最新数据
                    db_eval = await EvaluationRepository.get_evaluation_by_id_async(db_session, db_eval.id)
                    
                    # 构建响应
                    return EvaluationResponse(
                        id=db_eval.id,
                        model_name=db_eval.model_name,
                        dataset_name=db_eval.dataset_name,
                        status=db_eval.status,
                        created_at=db_eval.created_at,
                        updated_at=db_eval.updated_at,
                        task_id=task.id
                    )
                except Exception as e:
                    # 记录 Celery 任务创建失败的详细信息
                    error_detail = traceback.format_exc()
                    logger.error(f"创建 Celery 任务失败: {str(e)}")
                    logger.error(error_detail)
                    
                    # 异步更新评估状态为失败
                    await EvaluationRepository.update_error_async(db_session, db_eval.id, f"启动评估任务失败: {str(e)}")
                    
                    # 重新抛出异常
                    raise Exception(f"启动评估任务失败: {str(e)}")
                    
            except SQLAlchemyError as e:
                # 回滚事务
                if db_session:
                    await asyncio.to_thread(db_session.rollback)
                error_msg = f"数据库错误: {str(e)}"
                logger.error(error_msg)
                logger.error(traceback.format_exc())
                raise Exception(error_msg)
            
            except Exception as e:
                # 处理其他异常
                error_msg = f"创建评估任务时出错: {str(e)}"
                logger.error(error_msg)
                logger.error(traceback.format_exc())
                raise Exception(error_msg)

=======
>>>>>>> 143507a7
    def get_evaluation_status(self, eval_id: int, db: Session):
        """获取评估任务状态
        
        优先使用TaskManager获取任务状态，如果失败则回退到数据库查询
        
        Args:
            eval_id: 评估任务ID
            db: 数据库会话
            
        Returns:
            Optional[EvaluationStatusResponse]: 评估任务状态
        """
        try:
            # 首先尝试使用TaskManager获取任务状态
            task_status = self.task_manager.get_task_status(eval_id)
            
            if task_status.get("success", False):
                # 从TaskManager获取状态成功
                status_info = task_status
                
                # 构建状态响应
                return EvaluationStatusResponse(
                    id=eval_id,
                    status=status_info.get("status_text", ""),
                    progress=float(status_info.get("progress", 0)),
                    model_name=status_info.get("model_name", ""),
                    dataset_name=status_info.get("dataset_name", ""),
                    results=status_info.get("results", {}),
                    created_at=status_info.get("created_at", datetime.now()),
                    updated_at=status_info.get("updated_at"),
                    task_id=status_info.get("celery_id"),
                    error_message=status_info.get("message") if "error" in status_info else None
                )
        except Exception as task_manager_error:
            logger.warning(f"从TaskManager获取任务状态出错: {str(task_manager_error)}")
            
        # 如果从TaskManager获取失败，尝试从Redis获取状态（Redis不依赖数据库）
        try:
            redis_status = RedisManager.get_task_status(eval_id)
            if redis_status:
                # 如果从Redis获取到状态，且状态是最终状态，直接返回
                final_statuses = [status.value for status in [EvaluationStatus.COMPLETED, EvaluationStatus.FAILED, EvaluationStatus.TERMINATED]]
                if redis_status.get("status") in final_statuses:
                    # 安全处理日期字段
                    created_at = None
                    updated_at = None
                    try:
                        if redis_status.get("created_at"):
                            created_at = datetime.fromisoformat(redis_status.get("created_at"))
                        if redis_status.get("updated_at"):
                            updated_at = datetime.fromisoformat(redis_status.get("updated_at"))
                    except Exception as date_error:
                        logger.warning(f"解析日期出错: {str(date_error)}")
                        created_at = datetime.now()
                    
                    return EvaluationStatusResponse(
                        id=eval_id,
                        status=redis_status.get("status"),
                        progress=float(redis_status.get("progress", 0)),
                        model_name=redis_status.get("model_name", ""),
                        dataset_name=redis_status.get("dataset_name", ""),
                        results=redis_status.get("results", {}),
                        created_at=created_at or datetime.now(),
                        updated_at=updated_at
                    )
        except Exception as redis_error:
            logger.warning(f"从Redis获取任务状态出错: {str(redis_error)}")
        
        # 使用数据库操作上下文管理器
        with db_operation(db) as db_session:
            # 通过存储库获取评估记录
            eval_task = EvaluationRepository.get_evaluation_by_id(db_session, eval_id)
            if not eval_task:
                return None
            
            # 构建基本响应对象
            status_response = EvaluationStatusResponse(
                id=eval_task.id,
                model_name=eval_task.model_name or "",
                dataset_name=eval_task.dataset_name or "",
                status=eval_task.status or EvaluationStatus.UNKNOWN.value,
                progress=0,
                results=eval_task.results or {},
                created_at=eval_task.created_at or datetime.now(),
                updated_at=eval_task.updated_at,
                task_id=eval_task.task_id,
                error_message=eval_task.error_message
            )
            
            # 如果任务正在运行，尝试获取最新进度
            if eval_task.status == EvaluationStatus.RUNNING.value:
                try:
                    # 从任务运行器获取进度
<<<<<<< HEAD
                    runner = get_runner(f"eval_{eval_id}")
=======
                    runner = get_runner(eval_id)
>>>>>>> 143507a7
                    if runner:
                        status_response.progress = runner.progress
                        
                        # 如果有结果，更新结果
                        results = runner.get_results()
                        if results:
                            status_response.results = results
                    else:
                        # 任务运行器不存在，但任务状态为运行中
                        # 可能是服务重启后丢失了运行器实例
                        # 从数据库获取进度（如果有）
                        if eval_task.results:
                            results_data = eval_task.results
                            if isinstance(results_data, str):
                                try:
                                    import json
                                    results_data = json.loads(results_data)
                                except:
                                    results_data = {}
                            
                            if isinstance(results_data, dict) and "progress" in results_data:
                                status_response.progress = float(results_data.get("progress", 0))
                except Exception as progress_error:
                    logger.warning(f"获取任务进度出错: {str(progress_error)}")
            
            # 更新Redis缓存
            try:
                status_data = {
                    "id": status_response.id,
                    "status": status_response.status,
                    "progress": status_response.progress,
                    "model_name": status_response.model_name,
                    "dataset_name": status_response.dataset_name,
                    "updated_at": eval_task.updated_at.isoformat() if eval_task.updated_at else None
                }
                RedisManager.update_task_status(eval_id, status_data)
            except Exception as redis_update_error:
                logger.warning(f"更新Redis缓存出错: {str(redis_update_error)}")
                
            return status_response
<<<<<<< HEAD

    def get_opencompass_config(self, model_name: str, dataset_name: str, 
                              model_configuration: Dict[str, Any], 
                              dataset_configuration: Dict[str, Any]) -> Dict[str, Any]:
        """
        构建 OpenCompass 配置
        
        Args:
            model_name: 模型名称
            dataset_name: 数据集名称
            model_configuration: 模型配置
            dataset_configuration: 数据集配置
        
        Returns:
            Dict[str, Any]: OpenCompass 配置
        """
        # OpenCompass执行路径，应该在libs/OpenCompass下执行
        opencompass_path = "libs/OpenCompass"
        
        # 基础配置
        config = {
            "model": {
                "name": model_name,
                "path": model_configuration.get("path", ""),
                "type": model_configuration.get("type", "huggingface"),
            },
            "dataset": {
                "name": dataset_name,
                "path": dataset_configuration.get("path", ""),
            },
            "output_path": model_configuration.get("output_path", "outputs/default"),
            "run_command": f"cd {opencompass_path} && python run.py --models {model_name}.py --datasets {dataset_name}.py --debug"
        }
        
        # 添加其他模型配置
        if "api_key" in model_configuration:
            config["model"]["api_key"] = model_configuration["api_key"]
        
        if "api_base" in model_configuration:
            config["model"]["api_base"] = model_configuration["api_base"]
        
        if "parameters" in model_configuration:
            config["model"]["parameters"] = model_configuration["parameters"]
        
        # 添加数据集特定配置
        if "subset" in dataset_configuration:
            config["dataset"]["subset"] = dataset_configuration["subset"]
        
        if "split" in dataset_configuration:
            config["dataset"]["split"] = dataset_configuration["split"]
        
        return config
=======
>>>>>>> 143507a7

    async def handle_websocket_logs(self, websocket: WebSocket, eval_id: int):
        """处理WebSocket日志连接
        
        建立WebSocket连接，发送历史日志，并实时转发新的日志消息
        
        Args:
            websocket: WebSocket连接
            eval_id: 评估任务ID
        """
        # 接受WebSocket连接
        await websocket.accept()
        
        # 生成唯一的客户端ID
        client_id = str(uuid.uuid4())
        logger.info(f"已建立WebSocket连接 [eval_id={eval_id}, client_id={client_id}]")
        
        # 资源初始化为None
        redis_client = None
        pubsub = None
        heartbeat_task = None
        
        try:
            # 1. 发送当前任务状态
            await self._send_task_status(websocket, eval_id)
            
            # 2. 发送历史日志
            await self._send_historical_logs(websocket, eval_id)
            
            # 3. 订阅Redis日志通道
            redis_client, pubsub = await self._subscribe_to_log_channel(eval_id)
            if not redis_client or not pubsub:
                await websocket.send_json({"error": "无法连接到日志服务"})
                return
                
            # 4. 启动心跳任务
            heartbeat_task = asyncio.create_task(self._websocket_heartbeat(websocket))
            
            # 5. 开始监听并转发日志消息
            await self._listen_for_log_messages(websocket, pubsub)
            
        except WebSocketDisconnect:
            logger.info(f"客户端断开WebSocket连接 [eval_id={eval_id}, client_id={client_id}]")
        except Exception as e:
            logger.error(f"WebSocket处理出错 [eval_id={eval_id}]: {str(e)}")
            logger.error(traceback.format_exc())
            try:
                await websocket.send_json({"error": f"处理日志出错: {str(e)}"})
            except:
                pass
        finally:
            # 取消心跳任务
            if heartbeat_task:
                heartbeat_task.cancel()
                
            # 清理资源
            await self._cleanup_websocket_resources(pubsub, redis_client)
            
            # 尝试关闭WebSocket
            if websocket.client_state == WebSocketState.CONNECTED:
                await websocket.close()
                
            logger.info(f"WebSocket连接已关闭 [eval_id={eval_id}, client_id={client_id}]")

    async def _send_task_status(self, websocket: WebSocket, eval_id: int):
        """发送任务当前状态信息
        
        Args:
            websocket: WebSocket连接
            eval_id: 评估任务ID
        """
        try:
            status_data = RedisManager.get_task_status(eval_id)
            if status_data:
                await websocket.send_json({
                    "type": "status",
                    "data": status_data
                })
                logger.debug(f"已发送任务状态 [eval_id={eval_id}]")
        except Exception as e:
            logger.warning(f"发送任务状态失败 [eval_id={eval_id}]: {str(e)}")

    async def _send_historical_logs(self, websocket: WebSocket, eval_id: int):
        """发送历史日志到WebSocket
        
        Args:
            websocket: WebSocket连接
            eval_id: 评估任务ID
        """
        try:
            # 从Redis获取历史日志
            logs = RedisManager.get_logs(eval_id, max_lines=200)
            
            if logs and len(logs) > 0:
                logger.debug(f"从Redis获取到{len(logs)}条历史日志 [eval_id={eval_id}]")
                await websocket.send_json({
                    "type": "info", 
                    "data": f"已加载{len(logs)}条历史日志"
                })
                
                # 批量发送日志以提高性能
                for log_line in logs:
                    await websocket.send_text(log_line)
            else:
                logger.debug(f"Redis中无历史日志 [eval_id={eval_id}]")
                await websocket.send_json({
                    "type": "info", 
                    "data": "暂无历史日志"
                })
        except Exception as e:
            logger.warning(f"发送历史日志失败 [eval_id={eval_id}]: {str(e)}")
            await websocket.send_json({
                "type": "warning", 
                "data": f"获取历史日志失败: {str(e)}"
            })
<<<<<<< HEAD

    async def _subscribe_to_log_channel(self, eval_id: int):
=======
    async def _subscribe_to_log_channel(self, websocket: WebSocket, eval_id: int):
>>>>>>> 143507a7
        """订阅Redis日志通道
        
        Args:
            eval_id: 评估任务ID
            
        Returns:
            Tuple[redis.Redis, redis.client.PubSub]: Redis客户端和PubSub对象
        """
        try:
            # 获取Redis连接
            redis_client = RedisManager.get_instance()
            if not redis_client:
                logger.error(f"无法获取Redis客户端 [eval_id={eval_id}]")
                return None, None
                
            # 创建PubSub对象并订阅日志通道
            pubsub = redis_client.pubsub(ignore_subscribe_messages=True)
            log_channel = RedisManager.get_log_channel(eval_id)
            pubsub.subscribe(log_channel)
            
            logger.debug(f"已订阅Redis日志通道 [eval_id={eval_id}, channel={log_channel}]")
            return redis_client, pubsub
        except Exception as e:
            logger.error(f"订阅日志通道失败 [eval_id={eval_id}]: {str(e)}")
            return None, None

    async def _websocket_heartbeat(self, websocket: WebSocket):
        """定期发送心跳消息，保持WebSocket连接活跃
        
        Args:
            websocket: WebSocket连接
        """
        try:
            while True:
                if websocket.client_state != WebSocketState.CONNECTED:
                    break
                    
                await websocket.send_json({"type": "heartbeat"})
                await asyncio.sleep(30)  # 每30秒发送一次心跳
        except Exception as e:
            logger.debug(f"心跳发送失败: {str(e)}")

    async def _listen_for_log_messages(self, websocket: WebSocket, pubsub):
        """监听Redis日志消息并转发到WebSocket
        
        Args:
            websocket: WebSocket连接
            pubsub: Redis PubSub对象
        """
        logger.debug("开始监听Redis日志消息")
        
        while True:
            # 1. 检查WebSocket连接状态
            if websocket.client_state != WebSocketState.CONNECTED:
                logger.debug("WebSocket连接已断开，停止监听")
                break
                
            try:
                # 2. 非阻塞方式获取消息
                message = pubsub.get_message(timeout=0.1)
                
                # 3. 处理消息
                if message and message["type"] == "message":
                    # 解析消息内容
                    data = message["data"]
                    if isinstance(data, bytes):
                        data = data.decode("utf-8")
                        
                    # 发送到WebSocket
                    await websocket.send_text(data)
                    
                # 4. 短暂休眠，避免CPU占用过高
                await asyncio.sleep(0.01)
                
            except Exception as e:
                logger.warning(f"处理Redis消息失败: {str(e)}")
                if "connection closed" in str(e).lower() or "close message has been sent" in str(e).lower():
                    break

    async def _cleanup_websocket_resources(self, pubsub=None, redis_client=None):
        """清理WebSocket相关资源
        
        Args:
            pubsub: Redis PubSub对象
            redis_client: Redis客户端
<<<<<<< HEAD
        """
        # 关闭PubSub
        if pubsub:
            try:
                pubsub.unsubscribe()
                pubsub.close()
                logger.debug("已关闭Redis PubSub连接")
            except Exception as e:
                logger.warning(f"关闭PubSub连接失败: {str(e)}")
=======
        """
        # 关闭PubSub
        if pubsub:
            try:
                pubsub.unsubscribe()
                pubsub.close()
                logger.debug("已关闭Redis PubSub连接")
            except Exception as e:
                logger.warning(f"关闭PubSub连接失败: {str(e)}")
    async def _get_evaluation_for_websocket(self, eval_id: int) -> Optional[Evaluation]:
        """获取评估任务信息用于WebSocket处理
        
        Args:
            eval_id: 评估任务ID
            
        Returns:
            Optional[Evaluation]: 评估任务对象，如果不存在则返回None
        """
        pass
    
    async def _update_task_status_for_websocket(self, websocket: WebSocket, eval_task: Evaluation):
        """为WebSocket连接更新任务状态到Redis
        
        Args:
            websocket: WebSocket连接
            eval_task: 评估任务对象
        """
        pass
    

    async def _cleanup_websocket_resources(self, websocket: WebSocket, pubsub=None, redis=None):
        """清理WebSocket相关资源
        
        Args:
            websocket: WebSocket连接
            pubsub: Redis PubSub对象
            redis: Redis连接对象
        """
        pass
>>>>>>> 143507a7

    def get_evaluation_logs(self, eval_id: int, lines: Optional[int] = 50):
        """获取评估任务的日志
        
        Args:
            eval_id: 评估任务ID
            lines: 要获取的日志行数，默认50行
            
        Returns:
            List[str]: 日志行列表
        """
        # 从Redis获取日志
        logs = RedisManager.get_logs(eval_id, max_lines=lines)
        
        if logs:
            return logs
        
        # 如果Redis中没有日志，尝试从运行器获取
        runner = get_runner(eval_id)
        if runner:
            return runner.get_recent_logs(lines)
        
        # 没有找到日志，返回空列表
        return []

    async def list_evaluations(self, status: Optional[str] = None, limit: int = 100, offset: int = 0, db: Union[Session, Iterator[Session]] = Depends(get_db)):
<<<<<<< HEAD
        """列出评估任务
        
        Args:
            status: 可选的状态过滤条件
            limit: 分页限制
            offset: 分页偏移
=======
        """获取所有评估任务列表
        
        Args:
>>>>>>> 143507a7
            db: 数据库会话
            
        Returns:
            dict: 评估任务列表
        """
<<<<<<< HEAD
=======
        """列出评估任务
        
        Args:
            status: 可选的状态过滤条件
            limit: 分页限制
            offset: 分页偏移
            db: 数据库会话
            
        Returns:
            dict: 评估任务列表
        """
>>>>>>> 143507a7
        async with async_db_operation(db) as db_session:
            try:
                # 获取评估任务列表
                evaluations = await EvaluationRepository.list_evaluations_async(
                    db_session,
                    status,
                    limit,
                    offset
                )
                
                # 获取活动任务的最新状态
                items = evaluations.get("items", [])
                for item in items:
                    # 如果任务正在运行，尝试获取最新进度
                    if item.get("status") == EvaluationStatus.RUNNING.value:
                        try:
                            # 从Redis获取最新状态
                            task_status = RedisManager.get_task_status(item.get("id"))
                            if task_status:                           
                                # 如果Redis中的状态与数据库不一致，更新状态
                                redis_status = task_status.get("status")
                                if redis_status and redis_status != item.get("status"):
                                    logger.info(f"更新任务状态 [eval_id={item.get('id')}]: {item.get('status')} -> {redis_status}")
                                    item["status"] = redis_status
                        except Exception as e:
                            logger.warning(f"获取任务最新状态时出错 [eval_id={item.get('id')}]: {str(e)}")
                
                # 构建响应
                return {
                    "items": items,
                    "total": evaluations.get("total", 0),
                    "limit": limit,
                    "offset": offset
                }
            except Exception as e:
                logger.exception(f"列出评估任务异常: {str(e)}")
                raise Exception(f"列出评估任务异常: {str(e)}")

<<<<<<< HEAD
=======
   
>>>>>>> 143507a7
    async def delete_evaluation(self, eval_id: int, db: Session):
        """删除评估任务
        
        Args:
            eval_id: 评估任务ID
            db: 数据库会话
            
        Returns:
            Dict[str, Any]: 操作结果
        """
        # 查询任务是否存在
        eval_task = db.query(Evaluation).filter(Evaluation.id == eval_id).first()
        if not eval_task:
            raise HTTPException(
                status_code=status.HTTP_404_NOT_FOUND,
                detail=f"评估任务 {eval_id} 不存在"
            )
        
        try:
            # 如果任务正在运行，先尝试终止它
            if eval_task.status in [EvaluationStatus.PENDING.value, EvaluationStatus.RUNNING.value]:
                runner = get_runner(eval_id)
                if runner and runner.is_running:
                    runner.terminate()
            
            # 从数据库中删除任务
            db.delete(eval_task)
            db.commit()
            
            # 清理Redis中的数据
            try:
                await RedisManager.delete_task_data(eval_id)
            except Exception as e:
                logger.warning(f"清理Redis数据出错: {str(e)}")
                # 继续执行，不影响主流程
            
            return {"success": True, "message": "任务已成功删除"}
        except Exception as e:
            db.rollback()
            raise HTTPException(
                status_code=status.HTTP_500_INTERNAL_SERVER_ERROR,
                detail=f"删除任务失败: {str(e)}"
            )

    def update_evaluation_name(self, eval_id: int, name: str, db: Session):
        """更新评估任务名称
        
        Args:
            eval_id: 评估任务ID
            name: 新的任务名称
            db: 数据库会话
            
        Returns:
            Dict[str, Any]: 操作结果
        """
        # 验证名称是否有效
        if not name or not name.strip():
            raise HTTPException(
                status_code=status.HTTP_400_BAD_REQUEST,
                detail="必须提供有效的任务名称"
            )
        
        # 查询任务是否存在
        eval_task = db.query(Evaluation).filter(Evaluation.id == eval_id).first()
        if not eval_task:
            raise HTTPException(
                status_code=status.HTTP_404_NOT_FOUND,
                detail=f"评估任务 {eval_id} 不存在"
            )
        
        try:
            # 更新任务名称
            eval_task.name = name.strip()
            db.commit()
            db.refresh(eval_task)
            
            # 同时更新Redis中的任务数据
            try:
                status_data = RedisManager.get_task_status(eval_id)
                if status_data:
                    status_data["name"] = eval_task.name
                    RedisManager.set_task_status(eval_id, status_data)
            except Exception as e:
                logger.warning(f"更新Redis数据出错: {str(e)}")
                # 继续执行，不影响主流程
            
            return {
                "success": True, 
                "message": "任务名称已更新",
                "name": eval_task.name
            }
        except Exception as e:
            db.rollback()
            raise HTTPException(
                status_code=status.HTTP_500_INTERNAL_SERVER_ERROR,
                detail=f"更新任务名称失败: {str(e)}"
            )

<<<<<<< HEAD
=======

>>>>>>> 143507a7
    def terminate_evaluation(self, eval_id: int, db: Session) -> Dict[str, Any]:
        """终止评估任务
        
        Args:
            eval_id: 评估任务ID
            db: 数据库会话
            
        Returns:
            Dict[str, Any]: 包含操作结果的字典
        """
        try:
            # 调用TaskManager的terminate_task方法
            result = self.task_manager.terminate_task(eval_id)
            return result
        except Exception as e:
            logger.error(f"终止评估任务失败 [eval_id={eval_id}]: {str(e)}")
            return {
                "success": False,
                "message": f"终止评估任务失败: {str(e)}"
            }

# 创建服务实例
evaluation_service = EvaluationService()

# 为了简化路由层调用，导出服务实例方法
async def create_evaluation_task(eval_data, db: Union[Session, Iterator[Session]] = Depends(get_db)):
    return await evaluation_service.create_evaluation_task(eval_data, db)

def get_evaluation_status(eval_id: int, db: Session):
    return evaluation_service.get_evaluation_status(eval_id, db)

def list_evaluations(db: Session):
    return evaluation_service.list_evaluations(db)

def get_evaluation_logs(eval_id: int, lines: Optional[int] = 50):
    return evaluation_service.get_evaluation_logs(eval_id, lines)

def terminate_evaluation(eval_id: int, db: Session):
    return evaluation_service.terminate_evaluation(eval_id, db)

async def delete_evaluation(eval_id: int, db: Session):
    """删除评估任务
    
    Args:
        eval_id: 评估任务ID
        db: 数据库会话
        
    Returns:
        Dict[str, Any]: 操作结果
    """
    return await evaluation_service.delete_evaluation(eval_id, db)

def update_evaluation_name(eval_id: int, name: str, db: Session):
    return evaluation_service.update_evaluation_name(eval_id, name, db)

# 为了WebSocket处理，导出服务实例
async def handle_websocket_logs(websocket: WebSocket, eval_id: int):
    """WebSocket日志处理的入口函数
    
    Args:
        websocket: WebSocket连接
        eval_id: 评估任务ID
    """
    await evaluation_service.handle_websocket_logs(websocket, eval_id) <|MERGE_RESOLUTION|>--- conflicted
+++ resolved
@@ -3,11 +3,6 @@
 from sqlalchemy.orm import Session
 from fastapi import Depends, WebSocket, WebSocketDisconnect
 from fastapi import HTTPException, status
-<<<<<<< HEAD
-from fastapi.websockets import WebSocketState
-from apps.server.src.tasks.task_manager import TaskManager
-from apps.server.src.utils.resource_manager import ResourceManager
-=======
 from typing import Optional, Union, Iterator, Dict, Any, List, Tuple, Callable, cast
 from models.eval import Evaluation, EvaluationStatus
 from schemas.eval import EvaluationCreate, EvaluationResponse, EvaluationStatusResponse
@@ -20,7 +15,6 @@
 # from utils.logger import get_logger
 # from tasks.eval_tasks import run_evaluation_task
 
->>>>>>> 143507a7
 
 # 日志配置
 logger = logging.getLogger(__name__)
@@ -31,91 +25,11 @@
     def __init__(self):
         """初始化评估服务"""
         self.task_manager = TaskManager()
-<<<<<<< HEAD
-        self.redis_manager = RedisManager()
-=======
->>>>>>> 143507a7
     
     async def create_evaluation_task(self, eval_data: EvaluationCreate, db: Union[Session, Iterator[Session]] = Depends(get_db)):
         """创建评估任务
         
         使用TaskManager创建并管理评估任务，支持队列和并发控制
-<<<<<<< HEAD
-        
-        Args:
-            eval_data: 评估数据
-            db: 数据库会话
-            
-        Returns:
-            dict: 创建结果
-        """
-        async with async_db_operation(db) as db_session:
-            try:
-                # 验证输入数据
-                if not eval_data.model_name:
-                    raise ValueError("模型名称不能为空")
-                if not eval_data.dataset_name:
-                    raise ValueError("数据集名称不能为空")
-                
-                # 解析模型配置
-                model_configuration = {}
-                if eval_data.model_configuration:
-                    try:
-                        if isinstance(eval_data.model_configuration, str):
-                            model_configuration = json.loads(eval_data.model_configuration)
-                        else:
-                            model_configuration = eval_data.model_configuration
-                    except json.JSONDecodeError:
-                        model_configuration = {"config_error": "无效的 JSON 格式"}
-                
-                # 解析数据集配置
-                dataset_configuration = {}
-                if eval_data.dataset_configuration:
-                    try:
-                        if isinstance(eval_data.dataset_configuration, str):
-                            dataset_configuration = json.loads(eval_data.dataset_configuration)
-                        else:
-                            dataset_configuration = eval_data.dataset_configuration
-                    except json.JSONDecodeError:
-                        dataset_configuration = {"config_error": "无效的 JSON 格式"}
-                
-                # 创建评估记录
-                db_eval = await EvaluationRepository.create_evaluation_async(
-                    db_session,
-                    eval_data.model_name,
-                    eval_data.dataset_name,
-                    model_configuration,
-                    dataset_configuration,
-                    eval_data.eval_config or {}
-                )
-                
-                # 使用任务管理器创建任务
-                task_result = self.task_manager.create_task(db_eval.id, db_session)
-                
-                if task_result["success"]:
-                    logger.info(f"评估任务创建成功 [eval_id={db_eval.id}, task_id={task_result['task_id']}]")
-                    
-                    # 构建返回对象
-                    return EvaluationResponse(
-                        id=db_eval.id,
-                        model_name=db_eval.model_name,
-                        dataset_name=db_eval.dataset_name,
-                        status=db_eval.status,
-                        created_at=db_eval.created_at,
-                        updated_at=db_eval.updated_at,
-                        task_id=task_result.get("task_id")
-                    )
-                else:
-                    logger.error(f"评估任务创建失败 [eval_id={db_eval.id}]: {task_result['message']}")
-                    raise Exception(task_result["message"])
-            except Exception as e:
-                logger.exception(f"创建评估任务异常: {str(e)}")
-                raise Exception(f"创建评估任务异常: {str(e)}")
-
-    async def legacy_create_evaluation_task(self, eval_data: EvaluationCreate, db: Union[Session, Iterator[Session]] = Depends(get_db)):
-        """旧版的评估任务创建方法（保留作为备用）
-=======
->>>>>>> 143507a7
         
         Args:
             eval_data: 评估数据
@@ -153,69 +67,6 @@
             task_id=task_result["task_id"]
         )
 
-<<<<<<< HEAD
-                # 使用存储库创建评估记录（异步）
-                db_eval = await EvaluationRepository.create_evaluation_async(
-                    db_session,
-                    eval_data.model_name,
-                    eval_data.dataset_name,
-                    model_configuration,
-                    dataset_configuration,
-                    eval_data.eval_config or {}
-                )
-                
-                # 启动 Celery 任务
-                try:
-                    # 使用run_evaluation函数创建Celery任务（异步包装）
-                    task = await asyncio.to_thread(run_evaluation.delay, db_eval.id)
-                    logger.info(f"启动评估任务 {db_eval.id}，Celery 任务 ID: {task.id}")
-                    
-                    # 异步更新任务ID
-                    await EvaluationRepository.update_task_id_async(db_session, db_eval.id, task.id)
-                    
-                    # 异步获取最新数据
-                    db_eval = await EvaluationRepository.get_evaluation_by_id_async(db_session, db_eval.id)
-                    
-                    # 构建响应
-                    return EvaluationResponse(
-                        id=db_eval.id,
-                        model_name=db_eval.model_name,
-                        dataset_name=db_eval.dataset_name,
-                        status=db_eval.status,
-                        created_at=db_eval.created_at,
-                        updated_at=db_eval.updated_at,
-                        task_id=task.id
-                    )
-                except Exception as e:
-                    # 记录 Celery 任务创建失败的详细信息
-                    error_detail = traceback.format_exc()
-                    logger.error(f"创建 Celery 任务失败: {str(e)}")
-                    logger.error(error_detail)
-                    
-                    # 异步更新评估状态为失败
-                    await EvaluationRepository.update_error_async(db_session, db_eval.id, f"启动评估任务失败: {str(e)}")
-                    
-                    # 重新抛出异常
-                    raise Exception(f"启动评估任务失败: {str(e)}")
-                    
-            except SQLAlchemyError as e:
-                # 回滚事务
-                if db_session:
-                    await asyncio.to_thread(db_session.rollback)
-                error_msg = f"数据库错误: {str(e)}"
-                logger.error(error_msg)
-                logger.error(traceback.format_exc())
-                raise Exception(error_msg)
-            
-            except Exception as e:
-                # 处理其他异常
-                error_msg = f"创建评估任务时出错: {str(e)}"
-                logger.error(error_msg)
-                logger.error(traceback.format_exc())
-                raise Exception(error_msg)
-
-=======
->>>>>>> 143507a7
     def get_evaluation_status(self, eval_id: int, db: Session):
         """获取评估任务状态
         
@@ -309,11 +160,7 @@
             if eval_task.status == EvaluationStatus.RUNNING.value:
                 try:
                     # 从任务运行器获取进度
-<<<<<<< HEAD
-                    runner = get_runner(f"eval_{eval_id}")
-=======
                     runner = get_runner(eval_id)
->>>>>>> 143507a7
                     if runner:
                         status_response.progress = runner.progress
                         
@@ -354,61 +201,6 @@
                 logger.warning(f"更新Redis缓存出错: {str(redis_update_error)}")
                 
             return status_response
-<<<<<<< HEAD
-
-    def get_opencompass_config(self, model_name: str, dataset_name: str, 
-                              model_configuration: Dict[str, Any], 
-                              dataset_configuration: Dict[str, Any]) -> Dict[str, Any]:
-        """
-        构建 OpenCompass 配置
-        
-        Args:
-            model_name: 模型名称
-            dataset_name: 数据集名称
-            model_configuration: 模型配置
-            dataset_configuration: 数据集配置
-        
-        Returns:
-            Dict[str, Any]: OpenCompass 配置
-        """
-        # OpenCompass执行路径，应该在libs/OpenCompass下执行
-        opencompass_path = "libs/OpenCompass"
-        
-        # 基础配置
-        config = {
-            "model": {
-                "name": model_name,
-                "path": model_configuration.get("path", ""),
-                "type": model_configuration.get("type", "huggingface"),
-            },
-            "dataset": {
-                "name": dataset_name,
-                "path": dataset_configuration.get("path", ""),
-            },
-            "output_path": model_configuration.get("output_path", "outputs/default"),
-            "run_command": f"cd {opencompass_path} && python run.py --models {model_name}.py --datasets {dataset_name}.py --debug"
-        }
-        
-        # 添加其他模型配置
-        if "api_key" in model_configuration:
-            config["model"]["api_key"] = model_configuration["api_key"]
-        
-        if "api_base" in model_configuration:
-            config["model"]["api_base"] = model_configuration["api_base"]
-        
-        if "parameters" in model_configuration:
-            config["model"]["parameters"] = model_configuration["parameters"]
-        
-        # 添加数据集特定配置
-        if "subset" in dataset_configuration:
-            config["dataset"]["subset"] = dataset_configuration["subset"]
-        
-        if "split" in dataset_configuration:
-            config["dataset"]["split"] = dataset_configuration["split"]
-        
-        return config
-=======
->>>>>>> 143507a7
 
     async def handle_websocket_logs(self, websocket: WebSocket, eval_id: int):
         """处理WebSocket日志连接
@@ -524,12 +316,7 @@
                 "type": "warning", 
                 "data": f"获取历史日志失败: {str(e)}"
             })
-<<<<<<< HEAD
-
-    async def _subscribe_to_log_channel(self, eval_id: int):
-=======
     async def _subscribe_to_log_channel(self, websocket: WebSocket, eval_id: int):
->>>>>>> 143507a7
         """订阅Redis日志通道
         
         Args:
@@ -615,17 +402,6 @@
         Args:
             pubsub: Redis PubSub对象
             redis_client: Redis客户端
-<<<<<<< HEAD
-        """
-        # 关闭PubSub
-        if pubsub:
-            try:
-                pubsub.unsubscribe()
-                pubsub.close()
-                logger.debug("已关闭Redis PubSub连接")
-            except Exception as e:
-                logger.warning(f"关闭PubSub连接失败: {str(e)}")
-=======
         """
         # 关闭PubSub
         if pubsub:
@@ -660,12 +436,10 @@
         """清理WebSocket相关资源
         
         Args:
-            websocket: WebSocket连接
             pubsub: Redis PubSub对象
-            redis: Redis连接对象
+            redis_client: Redis客户端
         """
         pass
->>>>>>> 143507a7
 
     def get_evaluation_logs(self, eval_id: int, lines: Optional[int] = 50):
         """获取评估任务的日志
@@ -692,25 +466,14 @@
         return []
 
     async def list_evaluations(self, status: Optional[str] = None, limit: int = 100, offset: int = 0, db: Union[Session, Iterator[Session]] = Depends(get_db)):
-<<<<<<< HEAD
-        """列出评估任务
-        
-        Args:
-            status: 可选的状态过滤条件
-            limit: 分页限制
-            offset: 分页偏移
-=======
         """获取所有评估任务列表
         
         Args:
->>>>>>> 143507a7
             db: 数据库会话
             
         Returns:
             dict: 评估任务列表
         """
-<<<<<<< HEAD
-=======
         """列出评估任务
         
         Args:
@@ -722,7 +485,6 @@
         Returns:
             dict: 评估任务列表
         """
->>>>>>> 143507a7
         async with async_db_operation(db) as db_session:
             try:
                 # 获取评估任务列表
@@ -761,10 +523,7 @@
                 logger.exception(f"列出评估任务异常: {str(e)}")
                 raise Exception(f"列出评估任务异常: {str(e)}")
 
-<<<<<<< HEAD
-=======
    
->>>>>>> 143507a7
     async def delete_evaluation(self, eval_id: int, db: Session):
         """删除评估任务
         
@@ -863,10 +622,7 @@
                 detail=f"更新任务名称失败: {str(e)}"
             )
 
-<<<<<<< HEAD
-=======
-
->>>>>>> 143507a7
+
     def terminate_evaluation(self, eval_id: int, db: Session) -> Dict[str, Any]:
         """终止评估任务
         
