#!/usr/bin/env python3
# 数据库工具模块

import logging
import contextlib
from typing import Union, Iterator, Optional, TypeVar, Callable, Any, AsyncIterator
from sqlalchemy.orm import Session
from sqlalchemy.ext.asyncio import AsyncSession
<<<<<<< HEAD
from apps.server.src.db import SessionLocal
=======
# from core.database import SessionLocal
>>>>>>> 143507a7
import asyncio
from contextlib import contextmanager, asynccontextmanager

logger = logging.getLogger(__name__)

T = TypeVar('T')

class DatabaseSessionManager:
    """数据库会话管理器
    
    提供同步和异步数据库会话的上下文管理器支持，
    简化数据库会话的获取和释放过程。
    """
    
    @staticmethod
    @contextmanager
    def session() -> Iterator[Session]:
        """获取数据库会话的上下文管理器
        
        用法:
            with DatabaseSessionManager.session() as db:
                # 使用db进行数据库操作
                
        确保在退出上下文时自动关闭会话
        """
        db = SessionLocal()
        try:
            yield db
        except Exception as e:
            db.rollback()
            logger.error(f"数据库操作异常，已回滚: {str(e)}")
            raise
        finally:
            db.close()
    
    @staticmethod
    @asynccontextmanager
    async def async_session() -> AsyncIterator[Session]:
        """获取异步数据库会话的上下文管理器
        
        用法:
            async with DatabaseSessionManager.async_session() as db:
                # 使用db进行异步数据库操作
                
        确保在退出上下文时自动关闭会话
        """
        db = SessionLocal()
        try:
            yield db
        except Exception as e:
            await asyncio.to_thread(db.rollback)
            logger.error(f"异步数据库操作异常，已回滚: {str(e)}")
            raise
        finally:
            db.close()
    
    @staticmethod
    def execute_with_session(func: Callable[[Session], T]) -> T:
        """使用数据库会话执行函数
        
        Args:
            func: 接受数据库会话作为参数的函数
            
        Returns:
            函数执行的结果
            
        用法:
            result = DatabaseSessionManager.execute_with_session(
                lambda db: db.query(User).filter(User.id == 1).first()
            )
        """
        with DatabaseSessionManager.session() as db:
            return func(db)
    
    @staticmethod
    async def execute_with_async_session(func: Callable[[Session], T]) -> T:
        """使用异步数据库会话执行函数
        
        Args:
            func: 接受数据库会话作为参数的函数
            
        Returns:
            函数执行的结果
            
        用法:
            result = await DatabaseSessionManager.execute_with_async_session(
                lambda db: db.query(User).filter(User.id == 1).first()
            )
        """
        async with DatabaseSessionManager.async_session() as db:
            return await asyncio.to_thread(func, db)

# 兼容现有代码的辅助函数
@contextmanager
def get_db_session() -> Iterator[Session]:
    """获取数据库会话的上下文管理器（兼容接口）
    
    用法:
        with get_db_session() as db:
            # 使用db进行数据库操作
    """
<<<<<<< HEAD
    with DatabaseSessionManager.session() as db:
        yield db
=======
    if db is not None:
        # 直接使用提供的会话，不需要额外处理
        if isinstance(db, Iterator):
            try:
                return next(db), False
            except StopIteration:
                # 如果迭代器已耗尽，创建新会话
                logger.warning("提供的数据库会话迭代器已耗尽，创建新会话")
                return AsyncSessionLocal(), True
        else:
            return db, False
    else:
        # 如果没有提供会话，创建一个新的
        return AsyncSessionLocal(), True
>>>>>>> 143507a7

# 数据库会话上下文管理器
@contextmanager
def db_operation(db_or_func=None):
    """数据库会话上下文管理器
    
    支持两种用法:
    1. 传入现有db会话:
       with db_operation(db) as session:
           # 使用session进行操作
    
    2. 不传参数，自动创建会话:
       with db_operation() as session:
           # 使用session进行操作
    """
    if hasattr(db_or_func, 'close'):  # 已经是数据库会话
        yield db_or_func
    else:  # 需要创建新会话
        with DatabaseSessionManager.session() as session:
            yield session

# 异步数据库操作的上下文管理器
@asynccontextmanager
async def async_db_operation(db_or_func=None):
    """异步数据库操作上下文管理器
    
    支持两种用法:
    1. 传入现有db会话:
       async with async_db_operation(db) as session:
           # 使用session进行操作
    
    2. 不传参数，自动创建会话:
       async with async_db_operation() as session:
           # 使用session进行操作
    """
    if hasattr(db_or_func, 'close'):  # 已经是数据库会话
        yield db_or_func
    else:  # 需要创建新会话
        async with DatabaseSessionManager.async_session() as session:
            yield session

def with_db_session(func: Callable[..., T]) -> Callable[..., T]:
    """数据库会话装饰器
    
    自动管理函数中的数据库会话资源
    
    Args:
        func: 要装饰的函数
        
    Returns:
        Callable: 装饰后的函数
    """
    def wrapper(db: Union[Session, Iterator[Session], None] = None, *args, **kwargs) -> T:
        with db_operation(db) as session:
            return func(session, *args, **kwargs)
    return wrapper <|MERGE_RESOLUTION|>--- conflicted
+++ resolved
@@ -6,11 +6,7 @@
 from typing import Union, Iterator, Optional, TypeVar, Callable, Any, AsyncIterator
 from sqlalchemy.orm import Session
 from sqlalchemy.ext.asyncio import AsyncSession
-<<<<<<< HEAD
-from apps.server.src.db import SessionLocal
-=======
 # from core.database import SessionLocal
->>>>>>> 143507a7
 import asyncio
 from contextlib import contextmanager, asynccontextmanager
 
@@ -18,104 +14,17 @@
 
 T = TypeVar('T')
 
-class DatabaseSessionManager:
-    """数据库会话管理器
+def get_db_session(db: Union[Session, Iterator[Session], None] = None) -> tuple[Session, bool]:
+    """获取数据库会话
     
-    提供同步和异步数据库会话的上下文管理器支持，
-    简化数据库会话的获取和释放过程。
+    如果提供了会话则直接使用，否则创建新会话
+    
+    Args:
+        db: 可选的数据库会话对象或生成器
+        
+    Returns:
+        tuple[Session, bool]: 会话对象和是否需要关闭的标志
     """
-    
-    @staticmethod
-    @contextmanager
-    def session() -> Iterator[Session]:
-        """获取数据库会话的上下文管理器
-        
-        用法:
-            with DatabaseSessionManager.session() as db:
-                # 使用db进行数据库操作
-                
-        确保在退出上下文时自动关闭会话
-        """
-        db = SessionLocal()
-        try:
-            yield db
-        except Exception as e:
-            db.rollback()
-            logger.error(f"数据库操作异常，已回滚: {str(e)}")
-            raise
-        finally:
-            db.close()
-    
-    @staticmethod
-    @asynccontextmanager
-    async def async_session() -> AsyncIterator[Session]:
-        """获取异步数据库会话的上下文管理器
-        
-        用法:
-            async with DatabaseSessionManager.async_session() as db:
-                # 使用db进行异步数据库操作
-                
-        确保在退出上下文时自动关闭会话
-        """
-        db = SessionLocal()
-        try:
-            yield db
-        except Exception as e:
-            await asyncio.to_thread(db.rollback)
-            logger.error(f"异步数据库操作异常，已回滚: {str(e)}")
-            raise
-        finally:
-            db.close()
-    
-    @staticmethod
-    def execute_with_session(func: Callable[[Session], T]) -> T:
-        """使用数据库会话执行函数
-        
-        Args:
-            func: 接受数据库会话作为参数的函数
-            
-        Returns:
-            函数执行的结果
-            
-        用法:
-            result = DatabaseSessionManager.execute_with_session(
-                lambda db: db.query(User).filter(User.id == 1).first()
-            )
-        """
-        with DatabaseSessionManager.session() as db:
-            return func(db)
-    
-    @staticmethod
-    async def execute_with_async_session(func: Callable[[Session], T]) -> T:
-        """使用异步数据库会话执行函数
-        
-        Args:
-            func: 接受数据库会话作为参数的函数
-            
-        Returns:
-            函数执行的结果
-            
-        用法:
-            result = await DatabaseSessionManager.execute_with_async_session(
-                lambda db: db.query(User).filter(User.id == 1).first()
-            )
-        """
-        async with DatabaseSessionManager.async_session() as db:
-            return await asyncio.to_thread(func, db)
-
-# 兼容现有代码的辅助函数
-@contextmanager
-def get_db_session() -> Iterator[Session]:
-    """获取数据库会话的上下文管理器（兼容接口）
-    
-    用法:
-        with get_db_session() as db:
-            # 使用db进行数据库操作
-    """
-<<<<<<< HEAD
-    with DatabaseSessionManager.session() as db:
-        yield db
-=======
     if db is not None:
         # 直接使用提供的会话，不需要额外处理
         if isinstance(db, Iterator):
@@ -130,7 +39,17 @@
     else:
         # 如果没有提供会话，创建一个新的
         return AsyncSessionLocal(), True
->>>>>>> 143507a7
+
+@contextlib.contextmanager
+def db_operation(db: Union[Session, Iterator[Session], None] = None):
+    """数据库操作上下文管理器
+    
+    用法:
+        with get_db_session() as db:
+            # 使用db进行数据库操作
+    """
+    with DatabaseSessionManager.session() as db:
+        yield db
 
 # 数据库会话上下文管理器
 @contextmanager
