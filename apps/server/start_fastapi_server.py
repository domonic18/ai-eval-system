#!/usr/bin/env python3
import os
import sys
import subprocess
from pathlib import Path

def main():
    # 设置项目根目录
    project_root = Path(__file__).parent.parent.parent
    os.chdir(project_root)

    # 设置环境变量
    env = os.environ.copy()
    env["PYTHONPATH"] = str(project_root) + (f":{env['PYTHONPATH']}" if "PYTHONPATH" in env else "")

    # 启动命令参数
    command = [
        "uvicorn",
        "apps.server.src.main:app",
        "--host", "0.0.0.0",
        "--port", "8000",
        "--reload"
    ]

    try:
        print(f"🚀 正在启动 FastAPI 服务（开发模式）...")
        subprocess.run(command, check=True, env=env)
    except subprocess.CalledProcessError as e:
        print(f"❌ 服务启动失败: {e}")
        sys.exit(1)
    except KeyboardInterrupt:
        print("\n🛑 服务已停止")

if __name__ == "__main__":
<<<<<<< HEAD
    print("启动FastAPI服务器...")
    # 使用模块路径启动，支持热重载
    uvicorn.run(
        "apps.server.src.main:app", 
        host="0.0.0.0", 
        port=8000, 
        reload=True  # 添加热重载，便于开发调试
    ) 
=======
    main()
>>>>>>> bd5c9ac1
<|MERGE_RESOLUTION|>--- conflicted
+++ resolved
@@ -32,15 +32,4 @@
         print("\n🛑 服务已停止")
 
 if __name__ == "__main__":
-<<<<<<< HEAD
-    print("启动FastAPI服务器...")
-    # 使用模块路径启动，支持热重载
-    uvicorn.run(
-        "apps.server.src.main:app", 
-        host="0.0.0.0", 
-        port=8000, 
-        reload=True  # 添加热重载，便于开发调试
-    ) 
-=======
-    main()
->>>>>>> bd5c9ac1
+    main()